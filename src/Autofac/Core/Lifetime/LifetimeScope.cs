--- conflicted
+++ resolved
@@ -123,18 +123,7 @@
         /// <returns>A new lifetime scope.</returns>
         public ILifetimeScope BeginLifetimeScope(object tag)
         {
-<<<<<<< HEAD
             return BeginLifetimeScope(tag, NoConfiguration);
-=======
-            CheckNotDisposed();
-
-            CheckTagIsUnique(tag);
-
-            var registry = new CopyOnWriteRegistry(ComponentRegistry, () => CreateScopeRestrictedRegistry(tag, NoConfiguration));
-            var scope = new LifetimeScope(registry, this, tag);
-            scope.Disposer.AddInstanceForDisposal(registry);
-            RaiseBeginning(scope);
-            return scope;
         }
 
         private void CheckTagIsUnique(object tag)
@@ -150,7 +139,6 @@
 
                 parentScope = parentScope.ParentLifetimeScope;
             }
->>>>>>> c6a7a6e2
         }
 
         [SuppressMessage("CA1030", "CA1030", Justification = "This method raises the event; it's not the event proper.")]
@@ -211,18 +199,6 @@
             CheckNotDisposed();
             CheckTagIsUnique(tag);
 
-            ISharingLifetimeScope parentScope = this;
-            while (parentScope != RootLifetimeScope)
-            {
-                if (parentScope.Tag.Equals(tag))
-                {
-                    throw new InvalidOperationException(
-                        string.Format(CultureInfo.CurrentCulture, LifetimeScopeResources.DuplicateTagDetected, tag));
-                }
-
-                parentScope = parentScope.ParentLifetimeScope;
-            }
-
             var localsBuilder = CreateScopeRestrictedRegistry(tag, configurationAction);
             var scope = new LifetimeScope(localsBuilder.Build(), this, tag);
             scope.Disposer.AddInstanceForDisposal(localsBuilder);
