﻿using System;
using System.Collections.Generic;
using System.Linq;
using Autofac.Core;
using Autofac.Features.Metadata;
using Autofac.Specification.Test.Util;
using Xunit;

namespace Autofac.Specification.Test.Lifetime
{
    public class LifetimeEventTests
    {
        [Fact]
        public void ActivatedAllowsMethodInjection()
        {
            var pval = 12;
            var builder = new ContainerBuilder();
            builder.RegisterType<MethodInjection>()
                .InstancePerLifetimeScope()
                .OnActivated(e => e.Instance.Method(pval));
            var container = builder.Build();
            var scope = container.BeginLifetimeScope();
            var invokee = scope.Resolve<MethodInjection>();
            Assert.Equal(pval, invokee.Param);
        }

        [Fact]
        public void ActivatedCanReceiveParameters()
        {
            const int provided = 12;
            var passed = 0;

            var builder = new ContainerBuilder();
            builder.RegisterType<object>()
                .OnActivated(e => passed = e.Parameters.TypedAs<int>());
            var container = builder.Build();

            container.Resolve<object>(TypedParameter.From(provided));
            Assert.Equal(provided, passed);
        }

        [Fact]
        public void ActivatingCanReceiveParameters()
        {
            const int provided = 12;
            var passed = 0;

            var builder = new ContainerBuilder();
            builder.RegisterType<object>()
                .OnActivating(e => passed = e.Parameters.TypedAs<int>());
            var container = builder.Build();

            container.Resolve<object>(TypedParameter.From(provided));
            Assert.Equal(provided, passed);
        }

        [Fact]
        public void ChainedOnActivatingEventsAreInvokedWithinASingleResolveOperation()
        {
            var builder = new ContainerBuilder();

            var secondEventRaised = false;
            builder.RegisterType<object>()
                .Named<object>("second")
                .OnActivating(e => secondEventRaised = true);

            builder.RegisterType<object>()
                .OnActivating(e => e.Context.ResolveNamed<object>("second"));

            var container = builder.Build();
            container.Resolve<object>();

            Assert.True(secondEventRaised);
        }

        [Fact]
        public void MultilpeOnActivatingEventsCanPassReplacementOnward()
        {
            var builder = new ContainerBuilder();

            var activatingInstances = new List<object>();

            builder.RegisterType<AService>()
                .OnActivating(e =>
                {
                    activatingInstances.Add(e.Instance);
                    e.ReplaceInstance(new AServiceChild());
                })
                .OnActivating(e => activatingInstances.Add(e.Instance));

            var container = builder.Build();
            var result = container.Resolve<AService>();

            Assert.IsType<AServiceChild>(result);
            Assert.Equal(2, activatingInstances.Count);
            Assert.IsType<AService>(activatingInstances[0]);
            Assert.IsType<AServiceChild>(activatingInstances[1]);
        }

        [Fact]
        public void ChainedOnActivatedEventsAreInvokedWithinASingleResolveOperation()
        {
            var builder = new ContainerBuilder();

            var secondEventRaised = false;
            builder.RegisterType<object>()
                .Named<object>("second")
                .OnActivated(e => secondEventRaised = true);

            builder.RegisterType<object>()
                .OnActivated(e => e.Context.ResolveNamed<object>("second"));

            var container = builder.Build();
            container.Resolve<object>();

            Assert.True(secondEventRaised);
        }

        [Fact]
        public void PreparingCanProvideParametersToActivator()
        {
            IEnumerable<Parameter> parameters = new Parameter[] { new NamedParameter("n", 1) };
            IEnumerable<Parameter> actual = null;
            var cb = new ContainerBuilder();
            cb.RegisterType<AService>()
                .OnPreparing(e => e.Parameters = parameters)
                .OnActivating(e => actual = e.Parameters);
            var container = cb.Build();
            container.Resolve<AService>();
            Assert.False(parameters.Except(actual).Any());
        }

        [Fact]
        public void PreparingRaisedForEachResolveInstancePerDependency()
        {
            var preparingRaised = 0;
            var cb = new ContainerBuilder();
            cb.RegisterType<AService>().OnPreparing(e => preparingRaised++);
            var container = cb.Build();
            container.Resolve<AService>();
            Assert.Equal(1, preparingRaised);
            container.Resolve<AService>();
            Assert.Equal(2, preparingRaised);
            using (var inner = container.BeginLifetimeScope())
            {
                container.Resolve<AService>();
                Assert.Equal(3, preparingRaised);
            }
        }

        [Fact]
        public void PreparingRaisedOnceSingleInstance()
        {
            var preparingRaised = 0;
            var cb = new ContainerBuilder();
            cb.RegisterType<AService>()
                .SingleInstance()
                .OnPreparing(e => preparingRaised++);
            var container = cb.Build();
            container.Resolve<AService>();
            Assert.Equal(1, preparingRaised);
            container.Resolve<AService>();
            Assert.Equal(1, preparingRaised);
            using (var inner = container.BeginLifetimeScope())
            {
                container.Resolve<AService>();
                Assert.Equal(1, preparingRaised);
            }
        }

        [Fact]
        public void PreparingRaisedForFirstResolveInEachLifetimeScope()
        {
            var preparingRaised = 0;
            var cb = new ContainerBuilder();
            cb.RegisterType<AService>()
                .InstancePerLifetimeScope()
                .OnPreparing(e => preparingRaised++);
            var container = cb.Build();
            container.Resolve<AService>();
            Assert.Equal(1, preparingRaised);
            container.Resolve<AService>();
            Assert.Equal(1, preparingRaised);
            using (var innerScope = container.BeginLifetimeScope())
            {
                innerScope.Resolve<AService>();
                Assert.Equal(2, preparingRaised);
                innerScope.Resolve<AService>();
                Assert.Equal(2, preparingRaised);
            }

            container.Resolve<AService>();
            Assert.Equal(2, preparingRaised);
        }

        [Fact]
        public void PreparingOnlyRaisedForAttachedRegistrations()
        {
            var preparingRaised = new List<IComponentRegistration>();
            var cb = new ContainerBuilder();
            cb.RegisterType<AService>()
                .As<IService>()
                .OnPreparing(e => preparingRaised.Add(e.Component));
            cb.RegisterType<BService>()
                .As<IService>();
            var container = cb.Build();
            container.Resolve<IEnumerable<IService>>();
            Assert.Single(preparingRaised);
            Assert.Equal(typeof(AService), preparingRaised[0].Activator.LimitType);
        }

        [Fact]
        public void ActivatingRaisedForEachResolveInstancePerDependency()
        {
            var activatingRaised = 0;
            var cb = new ContainerBuilder();
            cb.RegisterType<AService>().OnActivating(e => activatingRaised++);
            var container = cb.Build();
            container.Resolve<AService>();
            Assert.Equal(1, activatingRaised);
            container.Resolve<AService>();
            Assert.Equal(2, activatingRaised);
            using (var inner = container.BeginLifetimeScope())
            {
                container.Resolve<AService>();
                Assert.Equal(3, activatingRaised);
            }
        }

        [Fact]
        public void ActivatingRaisedOnceSingleInstance()
        {
            var activatingRaised = 0;
            var cb = new ContainerBuilder();
            cb.RegisterType<AService>()
                .SingleInstance()
                .OnActivating(e => activatingRaised++);
            var container = cb.Build();
            container.Resolve<AService>();
            Assert.Equal(1, activatingRaised);
            container.Resolve<AService>();
            Assert.Equal(1, activatingRaised);
            using (var inner = container.BeginLifetimeScope())
            {
                container.Resolve<AService>();
                Assert.Equal(1, activatingRaised);
            }
        }

        [Fact]
        public void ActivatingRaisedForFirstResolveInEachLifetimeScope()
        {
            var activatingRaised = 0;
            var cb = new ContainerBuilder();
            cb.RegisterType<AService>()
                .InstancePerLifetimeScope()
                .OnActivating(e => activatingRaised++);
            var container = cb.Build();
            container.Resolve<AService>();
            Assert.Equal(1, activatingRaised);
            container.Resolve<AService>();
            Assert.Equal(1, activatingRaised);
            using (var innerScope = container.BeginLifetimeScope())
            {
                innerScope.Resolve<AService>();
                Assert.Equal(2, activatingRaised);
                innerScope.Resolve<AService>();
                Assert.Equal(2, activatingRaised);
            }

            container.Resolve<AService>();
            Assert.Equal(2, activatingRaised);
        }

        [Fact]
        public void ActivatingOnlyRaisedForAttachedRegistrations()
        {
            var activatingRaised = new List<IComponentRegistration>();
            var activatingInstances = new List<IService>();
            var cb = new ContainerBuilder();
            cb.RegisterType<AService>()
                .As<IService>()
                .OnActivating(e =>
                {
                    activatingRaised.Add(e.Component);
                    activatingInstances.Add(e.Instance);
                });
            cb.RegisterType<BService>()
                .As<IService>();
            var container = cb.Build();
            container.Resolve<IEnumerable<IService>>();
            Assert.Single(activatingRaised);
            Assert.Equal(typeof(AService), activatingRaised[0].Activator.LimitType);
            Assert.Single(activatingInstances);
            Assert.IsType<AService>(activatingInstances[0]);
        }

        [Fact]
        public void ActivatedRaisedForEachResolveInstancePerDependency()
        {
            var activatedRaised = 0;
            var cb = new ContainerBuilder();
            cb.RegisterType<AService>().OnActivated(e => activatedRaised++);
            var container = cb.Build();
            container.Resolve<AService>();
            Assert.Equal(1, activatedRaised);
            container.Resolve<AService>();
            Assert.Equal(2, activatedRaised);
            using (var inner = container.BeginLifetimeScope())
            {
                container.Resolve<AService>();
                Assert.Equal(3, activatedRaised);
            }
        }

        [Fact]
        public void ActivatedRaisedOnceSingleInstance()
        {
            var activatedRaised = 0;
            var cb = new ContainerBuilder();
            cb.RegisterType<AService>()
                .SingleInstance()
                .OnActivated(e => activatedRaised++);
            var container = cb.Build();
            container.Resolve<AService>();
            Assert.Equal(1, activatedRaised);
            container.Resolve<AService>();
            Assert.Equal(1, activatedRaised);
            using (var inner = container.BeginLifetimeScope())
            {
                container.Resolve<AService>();
                Assert.Equal(1, activatedRaised);
            }
        }

        [Fact]
        public void ActivatedRaisedForFirstResolveInEachLifetimeScope()
        {
            var activatedRaised = 0;
            var cb = new ContainerBuilder();
            cb.RegisterType<AService>()
                .InstancePerLifetimeScope()
                .OnActivated(e => activatedRaised++);
            var container = cb.Build();
            container.Resolve<AService>();
            Assert.Equal(1, activatedRaised);
            container.Resolve<AService>();
            Assert.Equal(1, activatedRaised);
            using (var innerScope = container.BeginLifetimeScope())
            {
                innerScope.Resolve<AService>();
                Assert.Equal(2, activatedRaised);
                innerScope.Resolve<AService>();
                Assert.Equal(2, activatedRaised);
            }

            container.Resolve<AService>();
            Assert.Equal(2, activatedRaised);
        }

        [Fact]
        public void ActivatedOnlyRaisedForAttachedRegistrations()
        {
            var activatedRaised = new List<IComponentRegistration>();
            var activatedInstances = new List<IService>();
            var cb = new ContainerBuilder();
            cb.RegisterType<AService>()
                .As<IService>();
            cb.RegisterType<BService>()
                .As<IService>()
                .OnActivated(e =>
                {
                    activatedRaised.Add(e.Component);
                    activatedInstances.Add(e.Instance);
                });
            var container = cb.Build();
            container.Resolve<IEnumerable<IService>>();
            Assert.Single(activatedRaised);
            Assert.Equal(typeof(BService), activatedRaised[0].Activator.LimitType);
            Assert.Single(activatedInstances);
            Assert.IsType<BService>(activatedInstances[0]);
        }

        [Fact]
        public void RegisteredCanModifyRegistrations()
        {
            var marker = "marker";
            var builder = new ContainerBuilder();
            builder
                .RegisterType<object>()
                .OnRegistered(e =>
                {
                    e.ComponentRegistration.Metadata[marker] = marker;
                });

            var container = builder.Build();

            var obj = container.Resolve<Meta<object>>();
            Assert.Equal(marker, obj.Metadata[marker]);
        }

        [Fact]
        public void RegisteredRaisedOnContainerBuild()
        {
            var registeredRaised = 0;
            var builder = new ContainerBuilder();
            builder.RegisterType<object>().OnRegistered(e => registeredRaised++);
            var container = builder.Build();
            Assert.Equal(1, registeredRaised);
        }

        [Fact]
        public void ReleaseHandlersGetInstanceBeingReleased()
        {
            var builder = new ContainerBuilder();
            object instance = null;
            builder.RegisterType<DisposeTracker>()
                .OnRelease(i => { instance = i; });
            var container = builder.Build();
            var dt = container.Resolve<DisposeTracker>();
            container.Dispose();
            Assert.Same(dt, instance);
        }

        [Fact]
        public void ReleaseStopsAutomaticDisposal()
        {
            var builder = new ContainerBuilder();
            builder.RegisterType<DisposeTracker>()
                .OnRelease(_ => { });
            var container = builder.Build();
            var dt = container.Resolve<DisposeTracker>();
            container.Dispose();
            Assert.False(dt.IsDisposed);
        }

        [Fact]
        public void OnReleaseForSingletonStillFiresIfNotResolved()
        {
            var builder = new ContainerBuilder();

            var instance = new ReleasingClass();

            builder.RegisterInstance(instance)
                   .OnRelease(s => s.Release());

            using (var container = builder.Build())
            {
                using (var scope = container.BeginLifetimeScope())
                {
                }
            }

            Assert.True(instance.Released);
        }

<<<<<<< HEAD
        private interface IService
        {
        }

        private class AService : IService
        {
        }

        private class AServiceChild : AService
        {
        }

        private class BService : IService
        {
        }

        private class ReleasingClass
=======
        [Fact]
        public void OnReleaseForSingletonAsInterfaceStillFiresIfNotResolved()
        {
            var builder = new ContainerBuilder();

            var instance = new ReleasingClass();

            builder.RegisterInstance(instance)
                   .As<IReleasingService>()
                   .OnRelease(s => s.Release());

            using (var container = builder.Build())
            {
                using (var scope = container.BeginLifetimeScope())
                {
                }
            }

            Assert.True(instance.Released);
        }

        private class ReleasingClass : IReleasingService
>>>>>>> 865fc7b7
        {
            public bool Released { get; set; }

            public void Release()
            {
                Released = true;
            }
        }

        private interface IReleasingService
        {
        }

        private class MethodInjection
        {
            public int Param { get; private set; }

            public void Method(int param)
            {
                this.Param = param;
            }
        }
    }
}<|MERGE_RESOLUTION|>--- conflicted
+++ resolved
@@ -454,25 +454,6 @@
             Assert.True(instance.Released);
         }
 
-<<<<<<< HEAD
-        private interface IService
-        {
-        }
-
-        private class AService : IService
-        {
-        }
-
-        private class AServiceChild : AService
-        {
-        }
-
-        private class BService : IService
-        {
-        }
-
-        private class ReleasingClass
-=======
         [Fact]
         public void OnReleaseForSingletonAsInterfaceStillFiresIfNotResolved()
         {
@@ -494,8 +475,23 @@
             Assert.True(instance.Released);
         }
 
+        private interface IService
+        {
+        }
+
+        private class AService : IService
+        {
+        }
+
+        private class AServiceChild : AService
+        {
+        }
+
+        private class BService : IService
+        {
+        }
+
         private class ReleasingClass : IReleasingService
->>>>>>> 865fc7b7
         {
             public bool Released { get; set; }
 
